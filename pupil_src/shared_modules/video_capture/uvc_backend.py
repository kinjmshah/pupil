--- conflicted
+++ resolved
@@ -77,12 +77,9 @@
                         else:
                             break
 
-<<<<<<< HEAD
-=======
         # checkframestripes will be initialized accordingly in configure_capture()
         self.check_stripes = check_stripes
         self.checkframestripes = None
->>>>>>> 8b074624
 
         # check if we were sucessfull
         if not self.uvc_capture:
@@ -91,17 +88,6 @@
             self.frame_size_backup = frame_size
             self.frame_rate_backup = frame_rate
             self._intrinsics = load_intrinsics(self.g_pool.user_dir, self.name, self.frame_size)
-
-            if "Pupil Cam2" in self.uvc_capture.name:
-                self.check_stripes = check_stripes
-                if self.check_stripes:
-                    logger.info("Check Stripes for camera {} is now on".format(self.uvc_capture.name))
-                else:
-                    logger.info("Check Stripes for camera {} is now off".format(self.uvc_capture.name))
-            else:
-                self.check_stripes = False
-
-            self.checkframestripes = None
         else:
             self.configure_capture(frame_size, frame_rate, uvc_controls)
             self.name_backup = (self.name,)
