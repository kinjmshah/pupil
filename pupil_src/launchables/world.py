--- conflicted
+++ resolved
@@ -180,15 +180,6 @@
         from camera_intrinsics_estimation import Camera_Intrinsics_Estimation
         from hololens_relay import Hololens_Relay
 
-<<<<<<< HEAD
-        from background_helper import IPC_Logging_Task_Proxy
-        from tasklib.background.patches import IPCLoggingPatch
-
-        IPC_Logging_Task_Proxy.push_url = ipc_push_url
-        IPCLoggingPatch.ipc_push_url = ipc_push_url
-
-=======
->>>>>>> 766f4dae
         # UI Platform tweaks
         if platform.system() == "Linux":
             scroll_factor = 10.0
