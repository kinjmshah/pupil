'''
(*)~---------------------------------------------------------------------------
Pupil - eye tracking platform
Copyright (C) 2012-2017  Pupil Labs

Distributed under the terms of the GNU
Lesser General Public License (LGPL v3.0).
See COPYING and COPYING.LESSER for license details.
---------------------------------------------------------------------------~(*)
'''
import os
import platform


class Global_Container(object):
    pass


def world(timebase, eyes_are_alive, ipc_pub_url, ipc_sub_url,
          ipc_push_url, user_dir, version):
    """Reads world video and runs plugins.

    Creates a window, gl context.
    Grabs images from a capture.
    Maps pupil to gaze data
    Can run various plug-ins.

    Reacts to notifications:
        ``set_detection_mapping_mode``
        ``eye_process.started``
        ``start_plugin``

    Emits notifications:
        ``eye_process.should_start``
        ``eye_process.should_stop``
        ``set_detection_mapping_mode``
        ``world_process.started``
        ``world_process.stopped``
        ``recording.should_stop``: Emits on camera failure
        ``launcher_process.should_stop``

    Emits data:
        ``gaze``: Gaze data from current gaze mapping plugin.``
        ``*``: any other plugin generated data in the events
               that it not [dt,pupil,gaze].
    """

    # We defer the imports because of multiprocessing.
    # Otherwise the world process each process also loads the other imports.
    # This is not harmful but unnecessary.

    # general imports
    from time import sleep
    import logging

    # networking
    import zmq
    import zmq_tools

    # zmq ipc setup
    zmq_ctx = zmq.Context()
    ipc_pub = zmq_tools.Msg_Dispatcher(zmq_ctx,ipc_push_url)
    notify_sub = zmq_tools.Msg_Receiver(zmq_ctx,ipc_sub_url,topics=('notify',))


    # log setup
    logging.getLogger("OpenGL").setLevel(logging.ERROR)
    logger = logging.getLogger()
    logger.handlers = []
    logger.addHandler(zmq_tools.ZMQ_handler(zmq_ctx, ipc_push_url))
    # create logger for the context of this function
    logger = logging.getLogger(__name__)

    # display
    import glfw
    from pyglui import ui, graph, cygl, __version__ as pyglui_version
    assert pyglui_version >= '1.2'
    from pyglui.cygl.utils import Named_Texture
    import gl_utils

    # monitoring
    import psutil

    # helpers/utils
    from version_utils import VersionFormat
    from file_methods import Persistent_Dict
    from methods import normalize, denormalize, delta_t, get_system_info, timer
    from uvc import get_time_monotonic
    logger.info('Application Version: {}'.format(version))
    logger.info('System Info: {}'.format(get_system_info()))

    import audio

    # trigger pupil detector cpp build:
    import pupil_detectors
    del pupil_detectors

    # Plug-ins
    from plugin import Plugin, Plugin_List, import_runtime_plugins
    from calibration_routines import calibration_plugins, gaze_mapping_plugins
    from fixation_detector import Fixation_Detector_3D
    from recorder import Recorder
    from display_recent_gaze import Display_Recent_Gaze
    from time_sync import Time_Sync
    from pupil_remote import Pupil_Remote
    from pupil_groups import Pupil_Groups
    from surface_tracker import Surface_Tracker
    from log_display import Log_Display
    from annotations import Annotation_Capture
    from log_history import Log_History
    from frame_publisher import Frame_Publisher
<<<<<<< HEAD
    from blink_detection import Blink_Detection
=======
    from video_capture import source_classes, manager_classes,Base_Source
    from pupil_data_relay import Pupil_Data_Relay
>>>>>>> 785159a0

    # UI Platform tweaks
    if platform.system() == 'Linux':
        scroll_factor = 10.0
        window_position_default = (0, 0)
    elif platform.system() == 'Windows':
        scroll_factor = 10.0
        window_position_default = (8, 31)
    else:
        scroll_factor = 1.0
        window_position_default = (0, 0)

    # g_pool holds variables for this process they are accesible to all plugins
    g_pool = Global_Container()
    g_pool.app = 'capture'
    g_pool.process = 'world'
    g_pool.user_dir = user_dir
    g_pool.version = version
    g_pool.timebase = timebase
    g_pool.zmq_ctx = zmq_ctx
    g_pool.ipc_pub = ipc_pub
    g_pool.ipc_pub_url = ipc_pub_url
    g_pool.ipc_sub_url = ipc_sub_url
    g_pool.ipc_push_url = ipc_push_url
    g_pool.eyes_are_alive = eyes_are_alive

    def get_timestamp():
        return get_time_monotonic() - g_pool.timebase.value
    g_pool.get_timestamp = get_timestamp
    g_pool.get_now = get_time_monotonic

<<<<<<< HEAD
    # manage plugins
    runtime_plugins = import_runtime_plugins(
        os.path.join(g_pool.user_dir, 'plugins'))
    user_launchable_plugins = [Pupil_Groups, Frame_Publisher,
                               Pupil_Remote, Time_Sync, Surface_Tracker,
                               Annotation_Capture, Log_History,
                               Fixation_Detector_3D, Blink_Detection] + runtime_plugins
    system_plugins = [Log_Display, Display_Recent_Gaze, Recorder]
    plugin_by_index = system_plugins + user_launchable_plugins + calibration_plugins + gaze_mapping_plugins + manager_classes
    name_by_index = [p.__name__ for p in plugin_by_index]
    plugin_by_name = dict(zip(name_by_index, plugin_by_index))
    default_plugins = [('UVC_Manager', {}),
                       ('Log_Display', {}),
                       ('Dummy_Gaze_Mapper', {}),
                       ('Display_Recent_Gaze', {}),
                       ('Screen_Marker_Calibration', {}),
                       ('Recorder', {}),
                       ('Pupil_Remote', {})]
=======
    #manage plugins
    runtime_plugins = import_runtime_plugins(os.path.join(g_pool.user_dir,'plugins'))
    user_launchable_plugins = [ Pupil_Groups,
                                Frame_Publisher,
                                Pupil_Remote,
                                Time_Sync,
                                Surface_Tracker,
                                Annotation_Capture,
                                Log_History,
                                Fixation_Detector_3D]
    user_launchable_plugins += runtime_plugins
    system_plugins  = [Log_Display,Display_Recent_Gaze,Recorder,Pupil_Data_Relay]
    plugin_by_index =  system_plugins+user_launchable_plugins+calibration_plugins+gaze_mapping_plugins+manager_classes+source_classes
    plugin_by_name = {p.__name__:p for p in plugin_by_index}

    default_capture_settings = {
        'preferred_names'  : ["Pupil Cam1 ID2","Logitech Camera","(046d:081d)","C510","B525", "C525","C615","C920","C930e"],
        'frame_size': (1280,720),
        'frame_rate': 30
    }

    default_plugins = [ ("UVC_Source",default_capture_settings),
                        ('Pupil_Data_Relay',{}),
                        ('UVC_Manager',{}),
                        ('Log_Display',{}),
                        ('Dummy_Gaze_Mapper',{}),
                        ('Display_Recent_Gaze',{}),
                        ('Screen_Marker_Calibration',{}),
                        ('Recorder',{}),
                        ('Pupil_Remote',{}),
                        ('Fixation_Detector_3D',{})
                      ]
>>>>>>> 785159a0

    # Callback functions
    def on_resize(window, w, h):
        if gl_utils.is_window_visible(window):
            g_pool.gui.update_window(w, h)
            g_pool.gui.collect_menus()
            graph.adjust_size(w, h)
            gl_utils.adjust_gl_view(w, h)
            for p in g_pool.plugins:
                p.on_window_resize(window, w, h)

    def on_iconify(window, iconified):
        g_pool.iconified = iconified

    def on_key(window, key, scancode, action, mods):
        g_pool.gui.update_key(key, scancode, action, mods)

    def on_char(window, char):
        g_pool.gui.update_char(char)

    def on_button(window, button, action, mods):
        g_pool.gui.update_button(button, action, mods)
        pos = glfw.glfwGetCursorPos(window)
        pos = normalize(pos, glfw.glfwGetWindowSize(main_window))
        # Position in img pixels
        pos = denormalize(pos, g_pool.capture.frame_size)
        for p in g_pool.plugins:
            p.on_click(pos, button, action)

    def on_pos(window, x, y):
        hdpi_factor = float(glfw.glfwGetFramebufferSize(
            window)[0] / glfw.glfwGetWindowSize(window)[0])
        x, y = x * hdpi_factor, y * hdpi_factor
        g_pool.gui.update_mouse(x, y)

    def on_scroll(window, x, y):
        g_pool.gui.update_scroll(x, y * scroll_factor)

    tick = delta_t()

    def get_dt():
        return next(tick)

    # load session persistent settings
    session_settings = Persistent_Dict(os.path.join(g_pool.user_dir, 'user_settings_world'))
    if session_settings.get("version", VersionFormat('0.0')) < g_pool.version:
        logger.info("Session setting are from older version of this app. I will not use those.")
        session_settings.clear()

    g_pool.iconified = False
    g_pool.detection_mapping_mode = session_settings.get('detection_mapping_mode', '3d')
    g_pool.active_calibration_plugin = None
    g_pool.active_gaze_mapping_plugin = None
    g_pool.capture_manager = None

    audio.audio_mode = session_settings.get('audio_mode', audio.default_audio_mode)

    def open_plugin(plugin):
        if plugin == "Select to load":
            return
        g_pool.plugins.add(plugin)

    def set_scale(new_scale):
        g_pool.gui.scale = new_scale
        g_pool.gui.collect_menus()

    def launch_eye_process(eye_id, delay=0):
        n = {'subject': 'eye_process.should_start.{}'.format(eye_id),
             'eye_id': eye_id, 'delay': delay}
        ipc_pub.notify(n)

    def stop_eye_process(eye_id):
        n = {'subject': 'eye_process.should_stop', 'eye_id': eye_id}
        ipc_pub.notify(n)

    def start_stop_eye(eye_id, make_alive):
        if make_alive:
            launch_eye_process(eye_id)
        else:
            stop_eye_process(eye_id)

    def set_detection_mapping_mode(new_mode):
        n = {'subject': 'set_detection_mapping_mode', 'mode': new_mode}
        ipc_pub.notify(n)

    def handle_notifications(n):
        subject = n['subject']
        if subject == 'set_detection_mapping_mode':
            if n['mode'] == '2d':
                if ("Vector_Gaze_Mapper" in
                        g_pool.active_gaze_mapping_plugin.class_name):
                    logger.warning("The gaze mapper is not supported in 2d mode. Please recalibrate.")
                    g_pool.plugins.add(plugin_by_name['Dummy_Gaze_Mapper'])
            g_pool.detection_mapping_mode = n['mode']
        elif subject == 'start_plugin':
            g_pool.plugins.add(
                plugin_by_name[n['name']], args=n.get('args', {}))
        elif subject == 'eye_process.started':
            n = {'subject': 'set_detection_mapping_mode',
                 'mode': g_pool.detection_mapping_mode}
            ipc_pub.notify(n)
        elif subject.startswith('meta.should_doc'):
            ipc_pub.notify({'subject': 'meta.doc',
                            'actor': g_pool.app,
                            'doc': world.__doc__})
            for p in g_pool.plugins:
                if (p.on_notify.__doc__
                        and p.__class__.on_notify != Plugin.on_notify):
                    ipc_pub.notify({'subject': 'meta.doc',
                                    'actor': p.class_name,
                                    'doc': p.on_notify.__doc__})

    # window and gl setup
    glfw.glfwInit()
    width,height = session_settings.get('window_size',(1280,720))
    main_window = glfw.glfwCreateWindow(width,height, "World")
    window_pos = session_settings.get('window_position',window_position_default)
    glfw.glfwSetWindowPos(main_window,window_pos[0],window_pos[1])
    glfw.glfwMakeContextCurrent(main_window)
    cygl.utils.init()
    g_pool.main_window = main_window

    # setup GUI
    g_pool.gui = ui.UI()
    g_pool.gui.scale = session_settings.get('gui_scale', 1)
    g_pool.sidebar = ui.Scrolling_Menu("Settings", pos=(-350, 0), size=(0, 0), header_pos='left')
    general_settings = ui.Growing_Menu('General')
    general_settings.append(ui.Slider('scale',g_pool.gui, setter=set_scale,step = .05,min=1.,max=2.5,label='Interface size'))
    general_settings.append(ui.Button('Reset window size',lambda: glfw.glfwSetWindowSize(main_window,g_pool.capture.frame_size[0],g_pool.capture.frame_size[1])) )
    general_settings.append(ui.Selector('audio_mode',audio,selection=audio.audio_modes))
    general_settings.append(ui.Selector('detection_mapping_mode',
                                        g_pool,
                                        label='detection & mapping mode',
                                        setter=set_detection_mapping_mode,
                                        selection=['2d','3d']
                                    ))
    general_settings.append(ui.Switch('eye0_process',
                                        label='Detect eye 0',
                                        setter=lambda alive: start_stop_eye(0,alive),
                                        getter=lambda: eyes_are_alive[0].value
                                    ))
    general_settings.append(ui.Switch('eye1_process',
                                        label='Detect eye 1',
                                        setter=lambda alive: start_stop_eye(1,alive),
                                        getter=lambda: eyes_are_alive[1].value
                                    ))
    selector_label = "Select to load"
    labels = [p.__name__.replace('_', ' ') for p in user_launchable_plugins]
    user_launchable_plugins.insert(0, selector_label)
    labels.insert(0, selector_label)
    general_settings.append(ui.Selector('Open plugin',
                                        selection=user_launchable_plugins,
                                        labels=labels,
                                        setter=open_plugin,
                                        getter=lambda: selector_label))

    general_settings.append(ui.Info_Text('Capture Version: {}'.format(g_pool.version)))

    g_pool.quickbar = ui.Stretching_Menu('Quick Bar', (0, 100), (120, -100))

    g_pool.capture_source_menu = ui.Growing_Menu('Capture Source')

    g_pool.calibration_menu = ui.Growing_Menu('Calibration')
    g_pool.capture_selector_menu = ui.Growing_Menu('Capture Selection')

    g_pool.sidebar.append(general_settings)
    g_pool.sidebar.append(g_pool.capture_selector_menu)
    g_pool.sidebar.append(g_pool.capture_source_menu)
    g_pool.sidebar.append(g_pool.calibration_menu)

    g_pool.gui.append(g_pool.sidebar)
    g_pool.gui.append(g_pool.quickbar)

    # plugins that are loaded based on user settings from previous session
    g_pool.plugins = Plugin_List(g_pool, plugin_by_name, session_settings.get('loaded_plugins', default_plugins))

    #We add the calibration menu selector, after a calibration has been added:
    g_pool.calibration_menu.insert(0,ui.Selector(
                        'active_calibration_plugin',
                        getter=lambda: g_pool.active_calibration_plugin.__class__,
                        selection = calibration_plugins,
                        labels = [p.__name__.replace('_',' ') for p in calibration_plugins],
                        setter= open_plugin,label='Method'
                                ))

    #We add the capture selection menu, after a manager has been added:
    g_pool.capture_selector_menu.insert(0,ui.Selector(
                            'capture_manager',
                            setter    = open_plugin,
                            getter    = lambda: g_pool.capture_manager.__class__,
                            selection = manager_classes,
                            labels    = [b.gui_name for b in manager_classes],
                            label     = 'Manager'
                        ))

    # Register callbacks main_window
    glfw.glfwSetFramebufferSizeCallback(main_window, on_resize)
    glfw.glfwSetWindowIconifyCallback(main_window, on_iconify)
    glfw.glfwSetKeyCallback(main_window, on_key)
    glfw.glfwSetCharCallback(main_window, on_char)
    glfw.glfwSetMouseButtonCallback(main_window, on_button)
    glfw.glfwSetCursorPosCallback(main_window, on_pos)
    glfw.glfwSetScrollCallback(main_window, on_scroll)

    # gl_state settings
    gl_utils.basic_gl_setup()
    g_pool.image_tex = Named_Texture()

    # trigger setup of window and gl sizes
    on_resize(main_window, *glfw.glfwGetFramebufferSize(main_window))

    # now the we have  aproper window we can load the last gui configuration
    g_pool.gui.configuration = session_settings.get('ui_config', {})


    # create a timer to control window update frequency
    window_update_timer = timer(1 / 60)
    def window_should_update():
        return next(window_update_timer)

    # set up performace graphs:
    pid = os.getpid()
    ps = psutil.Process(pid)
    ts = g_pool.get_timestamp()

    cpu_graph = graph.Bar_Graph()
    cpu_graph.pos = (20, 130)
    cpu_graph.update_fn = ps.cpu_percent
    cpu_graph.update_rate = 5
    cpu_graph.label = 'CPU %0.1f'

    fps_graph = graph.Bar_Graph()
    fps_graph.pos = (140, 130)
    fps_graph.update_rate = 5
    fps_graph.label = "%0.0f FPS"

    pupil0_graph = graph.Bar_Graph(max_val=1.0)
    pupil0_graph.pos = (260, 130)
    pupil0_graph.update_rate = 5
    pupil0_graph.label = "id0 conf: %0.2f"
    pupil1_graph = graph.Bar_Graph(max_val=1.0)
    pupil1_graph.pos = (380, 130)
    pupil1_graph.update_rate = 5
    pupil1_graph.label = "id1 conf: %0.2f"
    pupil_graphs = pupil0_graph, pupil1_graph

    if session_settings.get('eye1_process_alive', False):
        launch_eye_process(1, delay=0.6)
    if session_settings.get('eye0_process_alive', True):
        launch_eye_process(0, delay=0.3)

    ipc_pub.notify({'subject': 'world_process.started'})
    logger.warning('Process started.')

    # Event loop
    while not glfw.glfwWindowShouldClose(main_window):

        # fetch newest notifications
        new_notifications = []
        while notify_sub.new_data:
            t, n = notify_sub.recv()
            new_notifications.append(n)

        # notify each plugin if there are new notifications:
        for n in new_notifications:
            handle_notifications(n)
            g_pool.capture.on_notify(n)
            for p in g_pool.plugins:
                p.on_notify(n)


        #a dictionary that allows plugins to post and read events
        events = {}
        # report time between now and the last loop interation
        events['dt'] = get_dt()

        # allow each Plugin to do its work.
        for p in g_pool.plugins:
            p.recent_events(events)

        # check if a plugin need to be destroyed
        g_pool.plugins.clean()


        #update performace graphs
        if 'frame' in events:
            t = events["frame"].timestamp
            dt,ts = t-ts,t
            try:
                fps_graph.add(1./dt)
            except ZeroDivisionError:
                pass
        for p in events["pupil_positions"]: pupil_graphs[p['id']].add(p['confidence'])
        cpu_graph.update()

        #send new events to ipc:
        del events['pupil_positions'] #already on the wire
        del events['gaze_positions']  #send earlier
        if 'frame' in events:
            del events['frame']  #send explicity with frame publisher
        del events['dt']  #no need to send this
        for topic,data in events.items():
            assert(isinstance(data, (list, tuple)))
            for d in data:
                ipc_pub.send(topic, d)

        glfw.glfwMakeContextCurrent(main_window)
        # render visual feedback from loaded plugins
        if window_should_update() and gl_utils.is_window_visible(main_window):
            g_pool.capture.gl_display()
            for p in g_pool.plugins:
                p.gl_display()
            graph.push_view()
            fps_graph.draw()
            cpu_graph.draw()
            pupil0_graph.draw()
            pupil1_graph.draw()
            graph.pop_view()
            g_pool.gui.update()
            glfw.glfwSwapBuffers(main_window)
        glfw.glfwPollEvents()

    glfw.glfwRestoreWindow(main_window)  # need to do this for windows os
    session_settings['loaded_plugins'] = g_pool.plugins.get_initializers()
    session_settings['gui_scale'] = g_pool.gui.scale
    session_settings['ui_config'] = g_pool.gui.configuration
    session_settings['window_size'] = glfw.glfwGetWindowSize(main_window)
    session_settings['window_position'] = glfw.glfwGetWindowPos(main_window)
    session_settings['version'] = g_pool.version
    session_settings['eye0_process_alive'] = eyes_are_alive[0].value
    session_settings['eye1_process_alive'] = eyes_are_alive[1].value
    session_settings['detection_mapping_mode'] = g_pool.detection_mapping_mode
    session_settings['audio_mode'] = audio.audio_mode
    session_settings.close()

    # de-init all running plugins
    for p in g_pool.plugins:
        p.alive = False
    g_pool.plugins.clean()
    g_pool.gui.terminate()
    glfw.glfwDestroyWindow(main_window)
    glfw.glfwTerminate()

    g_pool.capture.deinit_gui()

    # shut down eye processes:
    stop_eye_process(0)
    stop_eye_process(1)

    logger.info("Process shutting down.")
    ipc_pub.notify({'subject': 'world_process.stopped'})

    # shut down launcher
    n = {'subject': 'launcher_process.should_stop'}
    ipc_pub.notify(n)
    zmq_ctx.destroy()


def world_profiled(timebase, eyes_are_alive, ipc_pub_url, ipc_sub_url,
                   ipc_push_url, user_dir, version):
    import cProfile
    import subprocess
    import os
    from world import world
    cProfile.runctx("world(timebase, eyes_are_alive, ipc_pub_url,ipc_sub_url,ipc_push_url,user_dir,version)",
                    {'timebase': timebase, 'eyes_are_alive': eyes_are_alive, 'ipc_pub_url': ipc_pub_url,
                     'ipc_sub_url': ipc_sub_url, 'ipc_push_url': ipc_push_url, 'user_dir': user_dir,
                     'version': version}, locals(), "world.pstats")
    loc = os.path.abspath(__file__).rsplit('pupil_src', 1)
    gprof2dot_loc = os.path.join(
        loc[0], 'pupil_src', 'shared_modules', 'gprof2dot.py')
    subprocess.call("python " + gprof2dot_loc + " -f pstats world.pstats | dot -Tpng -o world_cpu_time.png", shell=True)
    print("created cpu time graph for world process. Please check out the png next to the world.py file")<|MERGE_RESOLUTION|>--- conflicted
+++ resolved
@@ -50,7 +50,6 @@
     # This is not harmful but unnecessary.
 
     # general imports
-    from time import sleep
     import logging
 
     # networking
@@ -59,9 +58,8 @@
 
     # zmq ipc setup
     zmq_ctx = zmq.Context()
-    ipc_pub = zmq_tools.Msg_Dispatcher(zmq_ctx,ipc_push_url)
-    notify_sub = zmq_tools.Msg_Receiver(zmq_ctx,ipc_sub_url,topics=('notify',))
-
+    ipc_pub = zmq_tools.Msg_Dispatcher(zmq_ctx, ipc_push_url)
+    notify_sub = zmq_tools.Msg_Receiver(zmq_ctx, ipc_sub_url, topics=('notify',))
 
     # log setup
     logging.getLogger("OpenGL").setLevel(logging.ERROR)
@@ -109,12 +107,9 @@
     from annotations import Annotation_Capture
     from log_history import Log_History
     from frame_publisher import Frame_Publisher
-<<<<<<< HEAD
     from blink_detection import Blink_Detection
-=======
-    from video_capture import source_classes, manager_classes,Base_Source
+    from video_capture import source_classes, manager_classes
     from pupil_data_relay import Pupil_Data_Relay
->>>>>>> 785159a0
 
     # UI Platform tweaks
     if platform.system() == 'Linux':
@@ -146,59 +141,33 @@
     g_pool.get_timestamp = get_timestamp
     g_pool.get_now = get_time_monotonic
 
-<<<<<<< HEAD
     # manage plugins
-    runtime_plugins = import_runtime_plugins(
-        os.path.join(g_pool.user_dir, 'plugins'))
-    user_launchable_plugins = [Pupil_Groups, Frame_Publisher,
-                               Pupil_Remote, Time_Sync, Surface_Tracker,
-                               Annotation_Capture, Log_History,
-                               Fixation_Detector_3D, Blink_Detection] + runtime_plugins
-    system_plugins = [Log_Display, Display_Recent_Gaze, Recorder]
-    plugin_by_index = system_plugins + user_launchable_plugins + calibration_plugins + gaze_mapping_plugins + manager_classes
+    runtime_plugins = import_runtime_plugins(os.path.join(g_pool.user_dir, 'plugins'))
+    user_launchable_plugins = [Pupil_Groups, Frame_Publisher, Pupil_Remote, Time_Sync, Surface_Tracker,
+                               Annotation_Capture, Log_History, Fixation_Detector_3D, Blink_Detection] + runtime_plugins
+    system_plugins = [Log_Display, Display_Recent_Gaze, Recorder, Pupil_Data_Relay]
+    plugin_by_index = (system_plugins + user_launchable_plugins + calibration_plugins
+                       + gaze_mapping_plugins + manager_classes + source_classes)
     name_by_index = [p.__name__ for p in plugin_by_index]
     plugin_by_name = dict(zip(name_by_index, plugin_by_index))
-    default_plugins = [('UVC_Manager', {}),
+
+    default_capture_settings = {
+        'preferred_names': ["Pupil Cam1 ID2", "Logitech Camera", "(046d:081d)",
+                            "C510", "B525", "C525", "C615", "C920", "C930e"],
+        'frame_size': (1280, 720),
+        'frame_rate': 30
+    }
+
+    default_plugins = [("UVC_Source", default_capture_settings),
+                       ('Pupil_Data_Relay', {}),
+                       ('UVC_Manager', {}),
                        ('Log_Display', {}),
                        ('Dummy_Gaze_Mapper', {}),
                        ('Display_Recent_Gaze', {}),
                        ('Screen_Marker_Calibration', {}),
                        ('Recorder', {}),
-                       ('Pupil_Remote', {})]
-=======
-    #manage plugins
-    runtime_plugins = import_runtime_plugins(os.path.join(g_pool.user_dir,'plugins'))
-    user_launchable_plugins = [ Pupil_Groups,
-                                Frame_Publisher,
-                                Pupil_Remote,
-                                Time_Sync,
-                                Surface_Tracker,
-                                Annotation_Capture,
-                                Log_History,
-                                Fixation_Detector_3D]
-    user_launchable_plugins += runtime_plugins
-    system_plugins  = [Log_Display,Display_Recent_Gaze,Recorder,Pupil_Data_Relay]
-    plugin_by_index =  system_plugins+user_launchable_plugins+calibration_plugins+gaze_mapping_plugins+manager_classes+source_classes
-    plugin_by_name = {p.__name__:p for p in plugin_by_index}
-
-    default_capture_settings = {
-        'preferred_names'  : ["Pupil Cam1 ID2","Logitech Camera","(046d:081d)","C510","B525", "C525","C615","C920","C930e"],
-        'frame_size': (1280,720),
-        'frame_rate': 30
-    }
-
-    default_plugins = [ ("UVC_Source",default_capture_settings),
-                        ('Pupil_Data_Relay',{}),
-                        ('UVC_Manager',{}),
-                        ('Log_Display',{}),
-                        ('Dummy_Gaze_Mapper',{}),
-                        ('Display_Recent_Gaze',{}),
-                        ('Screen_Marker_Calibration',{}),
-                        ('Recorder',{}),
-                        ('Pupil_Remote',{}),
-                        ('Fixation_Detector_3D',{})
-                      ]
->>>>>>> 785159a0
+                       ('Pupil_Remote', {}),
+                       ('Fixation_Detector_3D', {})]
 
     # Callback functions
     def on_resize(window, w, h):
@@ -313,10 +282,10 @@
 
     # window and gl setup
     glfw.glfwInit()
-    width,height = session_settings.get('window_size',(1280,720))
-    main_window = glfw.glfwCreateWindow(width,height, "World")
-    window_pos = session_settings.get('window_position',window_position_default)
-    glfw.glfwSetWindowPos(main_window,window_pos[0],window_pos[1])
+    width, height = session_settings.get('window_size', (1280, 720))
+    main_window = glfw.glfwCreateWindow(width, height, "World")
+    window_pos = session_settings.get('window_position', window_position_default)
+    glfw.glfwSetWindowPos(main_window, window_pos[0], window_pos[1])
     glfw.glfwMakeContextCurrent(main_window)
     cygl.utils.init()
     g_pool.main_window = main_window
