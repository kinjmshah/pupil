# Dependencies for macOS

These instructions have been tested for MacOS 10.8, 10.9, 10.10, 10.11, and 10.12.

## Install Apple Dev Tools

Trigger the install of the Command Line Tools (CLT) by typing this in your terminal and letting MacOS install the tools required:

```sh
git
```

## Install Homebrew
[Homebrew](http://brew.sh/) describes itself as "the missing package manager for OSX."  It makes development on MacOS much easier, [plus it's open source](https://github.com/Homebrew/homebrew).  Install with the following ruby script.

```sh
ruby -e "$(curl -fsSL https://raw.githubusercontent.com/Homebrew/install/master/install)"
```

## Install Python 3.6 or higher

```sh
brew install python3
```

Add Homebrew installed executables and Python scripts to your path. Add the following two lines to your `~/.bash_profile`. (you can open textedit from the terminal like so: `open ~/.bash_profile`)

```sh
export PATH=/usr/local/bin:/usr/local/sbin:$PATH
export PYTHONPATH=/usr/local/lib/python3.6/site-packages:$PYTHONPATH
```

**Note:** You might need to change the Python path above depending on your installed version. `brew info python3 | grep site-packages` prints the corresponding site-packages folder.


## Other Dependencies with brew

Let's get started! Its time to put **brew** to work! Just copy paste commands into your terminal and listen to your machine purr.

```sh
brew install pkg-config
brew install libjpeg-turbo
brew install libusb
brew install portaudio
# opencv will install ffmpeg, numpy, and opencv-contributions automatically
# tbb is included by default with https://github.com/Homebrew/homebrew-core/pull/20101
brew install opencv
brew install glew
# dependencies for 2d_3d c++ detector
brew install ceres-solver
```

## libuvc
```
git clone --single-branch --branch build_fix_mac https://github.com/pupil-labs/libuvc
cd libuvc
mkdir build
cd build
cmake ..
make && make install
```

### Install Python Libraries

We recommend using a [virtual environment](https://docs.python.org/3/tutorial/venv.html) for running Pupil. To install all Python dependencies, you can use the [`requirements.txt`](https://github.com/pupil-labs/pupil/blob/master/requirements.txt) file from the root of the `pupil` repository.

```sh
# Upgrade pip to latest version. This is necessary for some dependencies.
<<<<<<< HEAD
python -m pip install --upgrade pip

pip3 install cysignals
pip3 install cython
pip3 install msgpack==0.5.6
pip3 install numexpr
pip3 install packaging
pip3 install psutil
pip3 install pyaudio
pip3 install pyopengl
pip3 install pyzmq
pip3 install scikit-learn
pip3 install scipy
pip3 install git+https://github.com/zeromq/pyre

pip3 install pupil-apriltags
pip3 install pupil-detectors
pip3 install git+https://github.com/pupil-labs/PyAV
pip3 install git+https://github.com/pupil-labs/pyuvc
pip3 install git+https://github.com/pupil-labs/pyndsi
pip3 install git+https://github.com/pupil-labs/pyglui
=======
python -m pip install --upgrade pip wheel
pip install -r requirements.txt
>>>>>>> 7afa4a80
```

**NOTE:** Installing **pyglui** might fail on newer versions of **macOS** due to missing OpenGL headers. In this case, you need to install Xcode which comes with the required header files.

### OpenCV Troubleshooting
`ImportError: No module named 'cv2'`
  
When you see this error, Python cannot find the bindings from your OpenCV installation.

**We do NOT (!) recommend to install `opencv-python` via pip in that case!** 

Installing `opencv-python` will install another full (potentially different) version of opencv to your machine, so we are not recommending this setup.
When you install opencv with `brew install opencv` as we advise above, you should have the `cv2` package available for import in Python as this will install compatible Python bindings already.

However, you might run into these problems when using a virtual environment, as your virtual environment cannot by default access Python packages that were installed from `brew`.
In that case there are 2 options:

1. Symlink or copy the Python bindings into your virtualenv. See e.g. [step 4 of this stackoverflow post](https://stackoverflow.com/a/37190408) for reference.
2. Create your virtualenv with the [`--system-site-packages`](https://virtualenv.pypa.io/en/latest/userguide/#the-system-site-packages-option) option, which will enable access to system-installed Python packages.

## Next Steps

That's it! You're done installing dependencies!

Now, you should be able to run Pupil from source. Follow the remaining instructions in the [README](../README.md).<|MERGE_RESOLUTION|>--- conflicted
+++ resolved
@@ -66,7 +66,6 @@
 
 ```sh
 # Upgrade pip to latest version. This is necessary for some dependencies.
-<<<<<<< HEAD
 python -m pip install --upgrade pip
 
 pip3 install cysignals
@@ -88,20 +87,16 @@
 pip3 install git+https://github.com/pupil-labs/pyuvc
 pip3 install git+https://github.com/pupil-labs/pyndsi
 pip3 install git+https://github.com/pupil-labs/pyglui
-=======
-python -m pip install --upgrade pip wheel
-pip install -r requirements.txt
->>>>>>> 7afa4a80
 ```
 
 **NOTE:** Installing **pyglui** might fail on newer versions of **macOS** due to missing OpenGL headers. In this case, you need to install Xcode which comes with the required header files.
 
 ### OpenCV Troubleshooting
 `ImportError: No module named 'cv2'`
-  
+
 When you see this error, Python cannot find the bindings from your OpenCV installation.
 
-**We do NOT (!) recommend to install `opencv-python` via pip in that case!** 
+**We do NOT (!) recommend to install `opencv-python` via pip in that case!**
 
 Installing `opencv-python` will install another full (potentially different) version of opencv to your machine, so we are not recommending this setup.
 When you install opencv with `brew install opencv` as we advise above, you should have the `cv2` package available for import in Python as this will install compatible Python bindings already.
